--- conflicted
+++ resolved
@@ -168,16 +168,12 @@
 		StatsigMetadata: s.transport.metadata,
 	}
 	var specs downloadConfigSpecResponse
-<<<<<<< HEAD
 	err := s.transport.postRequest("/download_config_specs", input, &specs)
 	if err != nil {
 		s.errorBoundary.logException(err)
 		return
 	}
 	s.lastSyncTime = specs.Time
-=======
-	_ = s.transport.postRequest("/download_config_specs", input, &specs)
->>>>>>> e717e297
 	if s.setConfigSpecs(specs) && s.rulesUpdatedCallback != nil {
 		v, _ := json.Marshal(specs)
 		s.rulesUpdatedCallback(string(v[:]), specs.Time)
